--- conflicted
+++ resolved
@@ -13,24 +13,13 @@
 import ListPage from "../components/ListPage";
 import { api } from "../utils";
 
-<<<<<<< HEAD
 const Whitelist = props => {
   const { t } = props;
 
   return (
     <ListPage
       title={t("Whitelist")}
-      note={
-        <div>
-        <p>{t("Note: Whitelisting a subdomain of a wildcard blocked domain is not possible.")}</p>
-        <p>
-          Some of the domains shown below are the ad list domains, which are automatically added in order to prevent
-          ad lists being able to blacklist each other.
-          See <a href="https://github.com/pi-hole/pi-hole/blob/master/adlists.default" target="_blank" rel="noopener noreferrer">here</a> for
-          the default set of ad lists.
-        </p>
-        </div>
-      }
+      note={<p>{t("Note: Whitelisting a subdomain of a wildcard blocked domain is not possible.")}</p>}
       add={api.addWhitelist}
       remove={api.removeWhitelist}
       refresh={api.getWhitelist}
@@ -39,15 +28,4 @@
   )
 };
 
-export default translate(["location", "lists"])(Whitelist);
-=======
-export default props => (
-  <ListPage
-    title="Whitelist"
-    note={<p>Note: Whitelisting a subdomain of a wildcard blocked domain is not possible.</p>}
-    add={api.addWhitelist}
-    remove={api.removeWhitelist}
-    refresh={api.getWhitelist}
-    {...props}/>
-);
->>>>>>> 4a55b9ea
+export default translate(["location", "lists"])(Whitelist);