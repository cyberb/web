/* Pi-hole: A black hole for Internet advertisements
*  (c) 2017 Pi-hole, LLC (https://pi-hole.net)
*  Network-wide ad blocking via your own hardware.
*
*  Web Interface
*  Sidebar component
*
*  This file is copyright under the latest version of the EUPL.
*  Please see LICENSE file for your rights under this license. */

import React from 'react';
import { translate } from 'react-i18next';
import { NavLink } from 'react-router-dom'
import { Nav, NavItem } from 'reactstrap';
import logo from '../img/logo.svg';
import { mobileSidebarHide } from "./Header";
import { api } from "../utils";
import StatusBadge from "./StatusBadge";
<<<<<<< HEAD

const nav = {
  items: [
    {
      name: 'Dashboard',
      url: '/dashboard',
      icon: 'fa fa-dashboard',
      auth: false
    },
    {
      name: 'Query Log',
      url: '/query-log',
      icon: 'fa fa-database',
      auth: true
    },
    {
      name: 'Whitelist',
      url: '/whitelist',
      icon: 'fa fa-check-circle-o',
      auth: false
    },
    {
      name: 'Blacklist',
      icon: 'fa fa-ban',
      auth: false,
      children: [
        {
          name: 'Exact',
          url: '/blacklist',
          icon: 'fa fa-ban',
          auth: false
        },
        {
          name: 'Regex',
          url: '/regexlist',
          icon: 'fa fa-ban',
          auth: false
        }
      ]
    },
    {
      name: 'Login',
      url: '/login',
      icon: 'fa fa-user',
      auth: false,
      authStrict: true
    },
    {
      name: 'Logout',
      url: '/logout',
      icon: 'fa fa-user-times',
      auth: true,
      authStrict: true
    }
  ]
};
=======
import { nav } from '../routes';
>>>>>>> 9e7cfb90

const handleClick = (e) => {
  e.preventDefault();
  e.target.parentElement.classList.toggle('open');
};

const activeRoute = (routeName, props) =>
  props.location.pathname.indexOf(routeName) > -1 ? 'nav-item nav-dropdown open' : 'nav-item nav-dropdown';

const navItem = (item, key, props) => (
  <NavItem key={key}>
    <NavLink to={item.url} onClick={mobileSidebarHide} className="nav-link" activeClassName="active">
      <i className={item.icon}/>{props.t(item.name)}
    </NavLink>
  </NavItem>
);

const navDropdown = (item, key, props) => (
  <li key={key} className={activeRoute(item.url, props)}>
    <a className="nav-link nav-dropdown-toggle" style={{ "cursor": "pointer" }} onClick={handleClick}>
      <i className={item.icon}/>{props.t(item.name)}
    </a>
    <ul className="nav-dropdown-items">
      {navList(item.children, props)}
    </ul>
  </li>
);

const navList = (items, props) =>
  items.map((item, index) => {
    // Don't show an item if it requires auth and we're not logged in
    if(item.auth && !api.loggedIn)
      return null;

    // Some items (login page) should only be shown when logged in or logged out, not both
    if(item.authStrict && item.auth !== api.loggedIn)
      return null;

    // At this point it's ok to show the item
    return item.children ? navDropdown(item, index, props) : navItem(item, index, props);
  });

const Sidebar = props => {
  return (
    <div className="sidebar">
      <nav className="sidebar-nav">
        <Nav>
          <li className="nav-title">
            <img src={logo} className="img-responsive pull-left" style={{height: "67px"}} alt=""/>
            <p className="pull-left"
               style={{
                 paddingLeft: "15px", textTransform: "initial", fontSize: "14px", marginBottom: "initial",
                 lineHeight: "14px", color: "white"
               }}>
              Pi-hole
            </p>
            <br/>
            <span style={{textTransform: "initial", paddingLeft: "15px"}}>
              <StatusBadge/>
            </span>
          </li>
          {navList(nav, props)}
        </Nav>
      </nav>
    </div>
  )
};

export default translate("location")(Sidebar);<|MERGE_RESOLUTION|>--- conflicted
+++ resolved
@@ -16,66 +16,7 @@
 import { mobileSidebarHide } from "./Header";
 import { api } from "../utils";
 import StatusBadge from "./StatusBadge";
-<<<<<<< HEAD
-
-const nav = {
-  items: [
-    {
-      name: 'Dashboard',
-      url: '/dashboard',
-      icon: 'fa fa-dashboard',
-      auth: false
-    },
-    {
-      name: 'Query Log',
-      url: '/query-log',
-      icon: 'fa fa-database',
-      auth: true
-    },
-    {
-      name: 'Whitelist',
-      url: '/whitelist',
-      icon: 'fa fa-check-circle-o',
-      auth: false
-    },
-    {
-      name: 'Blacklist',
-      icon: 'fa fa-ban',
-      auth: false,
-      children: [
-        {
-          name: 'Exact',
-          url: '/blacklist',
-          icon: 'fa fa-ban',
-          auth: false
-        },
-        {
-          name: 'Regex',
-          url: '/regexlist',
-          icon: 'fa fa-ban',
-          auth: false
-        }
-      ]
-    },
-    {
-      name: 'Login',
-      url: '/login',
-      icon: 'fa fa-user',
-      auth: false,
-      authStrict: true
-    },
-    {
-      name: 'Logout',
-      url: '/logout',
-      icon: 'fa fa-user-times',
-      auth: true,
-      authStrict: true
-    }
-  ]
-};
-=======
 import { nav } from '../routes';
->>>>>>> 9e7cfb90
 
 const handleClick = (e) => {
   e.preventDefault();
