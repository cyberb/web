--- conflicted
+++ resolved
@@ -71,7 +71,6 @@
 }
 
 .chartjs-tooltip-key {
-<<<<<<< HEAD
   display: inline-block;
   width: 20px;
   height: 10px;
@@ -100,15 +99,10 @@
 
 .strike {
   text-decoration: line-through !important;
-=======
-    display: inline-block;
-    width: 20px;
-    height: 10px;
-    margin-right: 10px;
 }
 
 .background-image {
-  background: url("../img/backgroundLight.png") repeat fixed; 
+  background: url("../img/backgroundLight.png") repeat fixed;
 }
 
 .container-toggler {
@@ -148,7 +142,7 @@
     position: fixed;
     top: 0;
     z-index: 1020;
-    width: 1120px; 
+    width: 1120px;
   }
   .boxcontainer .app-body {
     margin-top: 55px;
@@ -174,5 +168,4 @@
   .boxcontainer .app-body {
     margin-top: 55px;
   }
->>>>>>> d65d0be4
 }