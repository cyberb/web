--- conflicted
+++ resolved
@@ -9,46 +9,25 @@
     "fs-extra": "^6.0.0",
     "gulp": "^3.9.1",
     "gulp-concat": "^2.6.0",
-<<<<<<< HEAD
-    "gulp-sass": "^2.3.2",
+    "gulp-sass": "^4.0.1",
     "node-fetch": "^2.1.2",
-    "react-scripts": "^1.0.13"
+    "react-scripts": "^1.1.4"
   },
   "dependencies": {
-    "chart.js": "^2.5.0",
-    "history": "^4.6.1",
+    "chart.js": "^2.7.2",
     "i18next": "^11.2.3",
     "i18next-browser-languagedetector": "^2.2.0",
     "i18next-xhr-backend": "^1.5.1",
-    "ionicons": "^3.0.0",
-    "prop-types": "^15.5.10",
-    "react": "^15.6.1",
-    "react-addons-css-transition-group": "15.5.2",
-    "react-addons-transition-group": "15.5.2",
-    "react-chartjs-2": "^2.6.2",
-    "react-dom": "^15.5.4",
-    "react-i18next": "^7.6.1",
-    "react-router-dom": "4.1.1",
-    "react-table": "^6.5.1",
-    "react-transition-group": "^1.2.0",
-    "reactstrap": "4.6.2"
-=======
-    "gulp-sass": "^4.0.1",
-    "mkdirp": "^0.5.1",
-    "react-scripts": "1.1.4"
-  },
-  "dependencies": {
-    "chart.js": "^2.7.2",
     "ionicons": "^3.0.0",
     "prop-types": "^15.6.1",
     "react": "^16.3.2",
     "react-chartjs-2": "^2.7.2",
     "react-dom": "^16.3.2",
+    "react-i18next": "^7.6.1",
     "react-router-dom": "^4.2.2",
     "react-table": "^6.8.2",
     "react-transition-group": "^2.3.1",
     "reactstrap": "^5.0.0"
->>>>>>> 4a55b9ea
   },
   "scripts": {
     "start": "react-scripts start",
