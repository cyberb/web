--- conflicted
+++ resolved
@@ -59,12 +59,8 @@
     "react-bootstrap-typeahead": "^3.4.5",
     "react-chartjs-2": "^2.7.6",
     "react-dom": "^16.8.6",
-<<<<<<< HEAD
-    "react-i18next": "^10.11.2",
+    "react-i18next": "^10.11.4",
     "react-redux": "^7.1.0",
-=======
-    "react-i18next": "^10.11.4",
->>>>>>> 02a437d8
     "react-router-dom": "^5.0.1",
     "react-table": "^6.10.0",
     "reactstrap": "^8.0.0",
