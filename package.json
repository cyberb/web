--- conflicted
+++ resolved
@@ -4,38 +4,21 @@
   "private": true,
   "homepage": ".",
   "devDependencies": {
-<<<<<<< HEAD
-    "@types/chart.js": "^2.7.42",
-    "@types/enzyme": "^3.9.1",
-    "@types/enzyme-adapter-react-16": "^1.0.3",
-=======
     "@types/chart.js": "^2.7.52",
     "@types/enzyme": "^3.9.3",
     "@types/enzyme-adapter-react-16": "^1.0.5",
->>>>>>> 65b63db7
     "@types/fetch-mock": "^7.2.1",
     "@types/i18next-browser-languagedetector": "^2.0.1",
     "@types/jest": "^24.0.13",
     "@types/lodash.debounce": "^4.0.4",
-<<<<<<< HEAD
-    "@types/node": "^10.12.18",
-    "@types/react": "^16.8.14",
-    "@types/react-bootstrap-daterangepicker": "0.0.26",
-    "@types/react-bootstrap-typeahead": "^3.4.0",
-    "@types/react-dom": "^16.8.4",
-    "@types/react-router-dom": "^4.3.1",
-    "@types/react-table": "^6.7.21",
-    "@types/reactstrap": "^6.4.4",
-=======
     "@types/node": "^12.0.2",
     "@types/react": "^16.8.18",
     "@types/react-bootstrap-daterangepicker": "0.0.26",
     "@types/react-bootstrap-typeahead": "^3.4.0",
-    "@types/react-dom": "^16.8.2",
+    "@types/react-dom": "^16.8.4",
     "@types/react-router-dom": "^4.3.3",
     "@types/react-table": "^6.8.1",
     "@types/reactstrap": "^8.0.1",
->>>>>>> 65b63db7
     "@types/sha.js": "^2.4.0",
     "enzyme": "^3.8.0",
     "enzyme-adapter-react-16": "^1.13.2",
@@ -73,18 +56,10 @@
     "react-bootstrap-typeahead": "^3.2.4",
     "react-chartjs-2": "^2.7.4",
     "react-dom": "^16.8.6",
-<<<<<<< HEAD
-    "react-i18next": "^9.0.3",
-    "react-router-dom": "^4.3.1",
-    "react-table": "^6.8.6",
-    "react-transition-group": "^2.5.3",
-    "reactstrap": "^7.1.0",
-=======
     "react-i18next": "^9.0.7",
     "react-router-dom": "^5.0.0",
     "react-table": "^6.10.0",
     "reactstrap": "^8.0.0",
->>>>>>> 65b63db7
     "sha.js": "^2.4.11",
     "simple-line-icons": "^2.4.1"
   },
